--- conflicted
+++ resolved
@@ -1,4 +1,3 @@
-<<<<<<< HEAD
 // package fs2
 // package time
 //
@@ -64,84 +63,15 @@
 //         case Vector(d) => assert(d >= delay)
 //       }
 //     }
+//
+//     "debounce" in {
+//       val delay = 100 milliseconds
+//       val s1 = Stream(1, 2, 3) ++ time.sleep[IO](delay * 2) ++ Stream() ++ Stream(4, 5) ++ time.sleep[IO](delay / 2) ++ Stream(6)
+//       val t = s1.debounce(delay) runLog
+//
+//       t.unsafeToFuture() map { r =>
+//         assert(r == Vector(3, 6))
+//       }
+//     }
 //   }
-// }
-=======
-package fs2
-package time
-
-import cats.effect.IO
-import scala.concurrent.duration._
-
-class TimeSpec extends AsyncFs2Spec {
-
-  "time" - {
-
-    "duration" in {
-      val delay = 200 millis
-
-      val blockingSleep = IO { Thread.sleep(delay.toMillis) }
-
-      val emitAndSleep = Stream.emit(()) ++ Stream.eval(blockingSleep)
-      val t = emitAndSleep zip time.duration[IO] drop 1 map { _._2 } runLog
-
-      t.shift.unsafeToFuture collect {
-        case Vector(d) => assert(d >= delay)
-      }
-    }
-
-    "every" in {
-      pending // Too finicky on Travis
-      type BD = (Boolean, FiniteDuration)
-      val durationSinceLastTrue: Pipe[Pure,BD,BD] = {
-        def go(lastTrue: FiniteDuration): Handle[Pure,BD] => Pull[Pure,BD,Unit] = h => {
-          h.receive1 { (pair, tl) =>
-            pair match {
-              case (true , d) => Pull.output1((true , d - lastTrue)) >> go(d)(tl)
-              case (false, d) => Pull.output1((false, d - lastTrue)) >> go(lastTrue)(tl)
-            }
-          }
-        }
-        _ pull go(0.seconds)
-      }
-
-      val delay = 20.millis
-      val draws = (600.millis / delay) min 50 // don't take forever
-
-      val durationsSinceSpike = time.every[IO](delay).
-        map(d => (d, System.nanoTime.nanos)).
-        take(draws.toInt).
-        through(durationSinceLastTrue)
-
-      durationsSinceSpike.runLog.shift.unsafeToFuture().map { result =>
-        val (head :: tail) = result.toList
-        withClue("every always emits true first") { assert(head._1) }
-        withClue("true means the delay has passed: " + tail) { assert(tail.filter(_._1).map(_._2).forall { _ >= delay }) }
-        withClue("false means the delay has not passed: " + tail) { assert(tail.filterNot(_._1).map(_._2).forall { _ <= delay }) }
-      }
-    }
-
-    "sleep" in {
-      val delay = 200 millis
-
-      // force a sync up in duration, then measure how long sleep takes
-      val emitAndSleep = Stream.emit(()) ++ time.sleep[IO](delay)
-      val t = emitAndSleep zip time.duration[IO] drop 1 map { _._2 } runLog
-
-      t.shift.unsafeToFuture() collect {
-        case Vector(d) => assert(d >= delay)
-      }
-    }
-
-    "debounce" in {
-      val delay = 100 milliseconds
-      val s1 = Stream(1, 2, 3) ++ time.sleep[IO](delay * 2) ++ Stream() ++ Stream(4, 5) ++ time.sleep[IO](delay / 2) ++ Stream(6)
-      val t = s1.debounce(delay) runLog
-
-      t.unsafeToFuture() map { r =>
-        assert(r == Vector(3, 6))
-      }
-    }
-  }
-}
->>>>>>> fd3f3662
+// }