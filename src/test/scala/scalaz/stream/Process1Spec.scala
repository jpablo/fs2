--- conflicted
+++ resolved
@@ -55,12 +55,11 @@
         , "filterBy2" |: pi.filterBy2(_ < _).toList.sliding(2).dropWhile(_.size < 2).forall(l => l(0) < l(1))
         , "fold" |: pi.fold(0)(_ + _).toList === List(li.fold(0)(_ + _))
         , "foldMap" |: pi.foldMap(_.toString).toList.lastOption.toList === List(li.map(_.toString).fold(sm.zero)(sm.append(_, _)))
-<<<<<<< HEAD
-        , "forall" |: pi.forall(g).toList === List(li.forall(g))
-        , "id" |: ((pi |> id).toList === pi.toList) && ((id |> pi).toList === pi.toList)
-        , "intersperse" |: pi.intersperse(0).toList === li.intersperse(0)
-        , "last" |:  Process(0, 10).last.toList === List(10)
-        , "lastOr" |: pi.lastOr(42).toList.head === li.lastOption.getOrElse(42)
+        , "forall" |: pi.forall(f).toList === List(li.forall(f))
+        , "id" |: ((pi |> id).toList === li) && ((id |> pi).disconnect(Cause.Kill).toList === li)
+        , "intersperse" |: pi.intersperse(i).toList === li.intersperse(i)
+        , "last" |: pi.last.toList.headOption === li.lastOption
+        , "lastOr" |: pi.lastOr(i).toList.head === li.lastOption.getOrElse(i)
         , "liftFirst"  |:  {
             val lifted = process1.liftFirst[Int,Int,Int](b => Some(b))(process1.id[Int].map(i => i + 1) onComplete emit(Int.MinValue))
             pi.map(i => (i, i + 1)).pipe(lifted).toList == li.map(i => (i + 1, i + 1)) :+ ((Int.MinValue, Int.MinValue))
@@ -68,14 +67,6 @@
             val lifted = process1.liftSecond[Int,Int,Int](b => Some(b))(process1.id[Int].map(i => i + 1) onComplete emit(Int.MinValue))
             pi.map(i => (i + 1, i)).pipe(lifted).toList == li.map(i => (i + 1, i + 1)) :+ ((Int.MinValue, Int.MinValue))
         }, "liftL"  |:  {
-=======
-        , "forall" |: pi.forall(f).toList === List(li.forall(f))
-        , "id" |: ((pi |> id).toList === li) && ((id |> pi).disconnect(Cause.Kill).toList === li)
-        , "intersperse" |: pi.intersperse(i).toList === li.intersperse(i)
-        , "last" |: pi.last.toList.headOption === li.lastOption
-        , "lastOr" |: pi.lastOr(i).toList.head === li.lastOption.getOrElse(i)
-        , "liftL"  |:  {
->>>>>>> 2f261097
             val lifted = process1.liftL[Int,Int,Nothing](process1.id[Int].map( i=> i + 1) onComplete emit(Int.MinValue))
             pi.map(-\/(_)).pipe(lifted).toList == li.map(i => -\/(i + 1)) :+ -\/(Int.MinValue)
         }
